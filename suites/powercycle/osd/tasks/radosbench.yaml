--- conflicted
+++ resolved
@@ -1,9 +1,4 @@
 tasks:
 - radosbench:
     clients: [client.0]
-<<<<<<< HEAD
-    time: 1800
-    objects: 6000
-=======
-    time: 600
->>>>>>> 1ea13eef
+    time: 600