tasks:
- radosbench:
    clients: [client.0]
<<<<<<< HEAD
    time: 1800
    objects: 6000
=======
    time: 300
>>>>>>> 1ea13eef
    unique_pool: true
    ec_pool: true<|MERGE_RESOLUTION|>--- conflicted
+++ resolved
@@ -1,11 +1,6 @@
 tasks:
 - radosbench:
     clients: [client.0]
-<<<<<<< HEAD
-    time: 1800
-    objects: 6000
-=======
     time: 300
->>>>>>> 1ea13eef
     unique_pool: true
     ec_pool: true