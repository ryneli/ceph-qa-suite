--- conflicted
+++ resolved
@@ -1,10 +1,6 @@
 tasks:
 - qemu:
     all:
-<<<<<<< HEAD
+      clone: true
       test: http://gitlab.xsky.com/infrastructure/ceph-qa-test/raw/xsky-master/qa/workunits/suites/bonnie.sh
-=======
-      clone: true
-      test: http://git.ceph.com/?p=ceph.git;a=blob_plain;f=qa/workunits/suites/bonnie.sh
->>>>>>> d1e2dca3
 exclude_arch: armv7l